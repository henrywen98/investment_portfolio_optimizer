"""
工具函数模块 - Utilities Module

包含各种辅助函数和工具
"""

import logging
from typing import Tuple
import pandas as pd


logger = logging.getLogger(__name__)


def setup_logger(verbose: bool = True) -> None:
    """设置日志记录器"""
    level = logging.INFO if verbose else logging.WARNING
    logging.basicConfig(
        level=level,
        format="%(asctime)s | %(levelname)s | %(message)s",
        datefmt="%Y-%m-%d %H:%M:%S",
    )


def get_valid_trade_range(start_date: str, end_date: str, exchange: str = "XSHG") -> Tuple[str, str]:
    """
    将输入的日期范围调整到实际的交易日
    
    Args:
        start_date: 开始日期 (YYYY-MM-DD)
        end_date: 结束日期 (YYYY-MM-DD)
        exchange: 交易所代码
            - XSHG: 上海证券交易所 (中国A股)
            - NYSE: 纽约证券交易所 (美股)
            - NASDAQ: 纳斯达克 (美股)
    
    Returns:
        (start_date, end_date) 调整后的日期范围
    """
    try:
        import pandas_market_calendars as mcal
    except ImportError as e:  # pragma: no cover
        raise ImportError(
            "需要安装 pandas-market-calendars：pip install pandas-market-calendars"
        ) from e

    try:
        cal = mcal.get_calendar(exchange)
        schedule = cal.schedule(start_date=start_date, end_date=end_date)
    except Exception as e:
        logger.warning(f"获取交易日历失败: {e}")
        raise

    if schedule.empty:
        raise ValueError(
            f"未找到有效的交易日，请检查时间范围或交易所日历！交易所: {exchange}"
        )

    start = schedule.index[0].strftime("%Y-%m-%d")
    end = schedule.index[-1].strftime("%Y-%m-%d")

    return start, end


def calculate_returns(prices: pd.DataFrame) -> pd.DataFrame:
    """计算收益率"""
    return prices.pct_change().dropna()


def calculate_annual_metrics(returns: pd.DataFrame, trading_days: int = 252) -> dict:
    """
    计算年化指标
    
    Args:
        returns: 收益率DataFrame
        trading_days: 年化交易日数量
        
    Returns:
        包含年化收益率和波动率的字典
    """
    annual_returns = returns.mean() * trading_days
    annual_volatility = returns.std() * (trading_days ** 0.5)
    
    return {
        'annual_returns': annual_returns,
        'annual_volatility': annual_volatility,
    }


def validate_price_data(prices: pd.DataFrame) -> None:
    """验证价格数据的有效性"""
    if prices.empty:
        raise ValueError("价格数据为空")

    if len(prices.columns) < 2:
        raise ValueError("至少需要2只股票才能进行组合优化")
<<<<<<< HEAD

    # 转换为数值类型
    prices[:] = prices.apply(pd.to_numeric, errors='coerce')

    # 检查并处理缺失值
    if prices.isnull().any().any():
        nan_info = prices.isnull().sum()
        logger.warning(
            f"价格数据中存在缺失值，将进行前向填充: {nan_info[nan_info > 0].to_dict()}"
        )
=======
    
    # 检查并处理缺失值
    if prices.isnull().any().any():
        logger.warning("价格数据中存在缺失值，将进行前向填充")
>>>>>>> 387ebd5b
        prices.ffill(inplace=True)
        prices.dropna(inplace=True)

        # 清理后再次检查
        if prices.isnull().any().any():
<<<<<<< HEAD
            nan_info = prices.isnull().sum()
            raise ValueError(
                f"价格数据中仍存在缺失值: {nan_info[nan_info > 0].to_dict()}"
            )

    if prices.empty:
        raise ValueError("清理后价格数据为空")
=======
            raise ValueError("价格数据中仍存在缺失值")
>>>>>>> 387ebd5b
    
    # 检查是否有负数或零
    if (prices <= 0).any().any():
        raise ValueError("价格数据中包含非正数值")
    
    # 检查数据长度
    if len(prices) < 30:
        logger.warning("价格数据长度较短，可能影响优化结果")


def format_performance_output(weights: dict, performance: dict) -> dict:
    """格式化性能输出"""
    return {
        'weights': {k: float(v) for k, v in weights.items()},
        'expected_annual_return': float(performance.get('expected_annual_return', 0)),
        'annual_volatility': float(performance.get('annual_volatility', 0)),
        'sharpe_ratio': float(performance.get('sharpe_ratio', 0)),
    }


def get_exchange_for_market(market: str) -> str:
    """根据市场类型获取默认交易所"""
    market_exchange_map = {
        'CN': 'XSHG',  # 上海证券交易所
        'US': 'NYSE',  # 纽约证券交易所
    }
    return market_exchange_map.get(market.upper(), 'XSHG')<|MERGE_RESOLUTION|>--- conflicted
+++ resolved
@@ -94,7 +94,6 @@
 
     if len(prices.columns) < 2:
         raise ValueError("至少需要2只股票才能进行组合优化")
-<<<<<<< HEAD
 
     # 转换为数值类型
     prices[:] = prices.apply(pd.to_numeric, errors='coerce')
@@ -105,18 +104,12 @@
         logger.warning(
             f"价格数据中存在缺失值，将进行前向填充: {nan_info[nan_info > 0].to_dict()}"
         )
-=======
-    
-    # 检查并处理缺失值
-    if prices.isnull().any().any():
-        logger.warning("价格数据中存在缺失值，将进行前向填充")
->>>>>>> 387ebd5b
+        
         prices.ffill(inplace=True)
         prices.dropna(inplace=True)
 
         # 清理后再次检查
         if prices.isnull().any().any():
-<<<<<<< HEAD
             nan_info = prices.isnull().sum()
             raise ValueError(
                 f"价格数据中仍存在缺失值: {nan_info[nan_info > 0].to_dict()}"
@@ -124,9 +117,6 @@
 
     if prices.empty:
         raise ValueError("清理后价格数据为空")
-=======
-            raise ValueError("价格数据中仍存在缺失值")
->>>>>>> 387ebd5b
     
     # 检查是否有负数或零
     if (prices <= 0).any().any():
